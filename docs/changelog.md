--- conflicted
+++ resolved
@@ -6,15 +6,17 @@
 
 Each revision is versioned by the date of the revision.
 
+## 2025-08-26
+
+### Changed
+
+- Switched from MicroK8s to Canonical Kubernetes.
+
 ## 2025-08-25
 
 ### Changed
 
-<<<<<<< HEAD
-- Switched from MicroK8s to Canonical Kubernetes.
-=======
 - Pin CI pendencies.
->>>>>>> b5eda806
 
 ## 2025-08-20
 
