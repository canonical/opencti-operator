# Changelog

All notable changes to this project will be documented in this file.

The format is based on [Keep a Changelog](https://keepachangelog.com/en/1.1.0/).

Each revision is versioned by the date of the revision.

<<<<<<< HEAD
## 2025-08-19

### Changed

- Switched from MicroK8s to Canonical Kubernetes.
=======
## 2025-08-20

### Changed

- Update Juju TF provider minimum version to 0.21.1.
>>>>>>> b27b1cb2

## 2025-06-26

### Changed

- Enabled vale checks.

## 2025-03-04

### Changed

- Add the `sysconfig` charm with the appropriate parameters to automate the kernel settings changes.

### Added

- Changelog added for tracking changes.<|MERGE_RESOLUTION|>--- conflicted
+++ resolved
@@ -6,19 +6,17 @@
 
 Each revision is versioned by the date of the revision.
 
-<<<<<<< HEAD
-## 2025-08-19
+## 2025-08-25
 
 ### Changed
 
 - Switched from MicroK8s to Canonical Kubernetes.
-=======
+
 ## 2025-08-20
 
 ### Changed
 
 - Update Juju TF provider minimum version to 0.21.1.
->>>>>>> b27b1cb2
 
 ## 2025-06-26
 
