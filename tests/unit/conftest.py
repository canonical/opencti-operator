--- conflicted
+++ resolved
@@ -21,11 +21,10 @@
 
 
 @pytest.fixture(scope="function")
-<<<<<<< HEAD
-def patch_check_platform_health():
-    """Patch OpenCTICharm._check_platform_health function."""
-    mock = MagicMock()
-    with unittest.mock.patch.object(src.charm.OpenCTICharm, "_check_platform_health", mock):
+def patch_is_platform_healthy():
+    """Patch OpenCTICharm.is_platform_healthy function."""
+    mock = MagicMock(return_value=True)
+    with unittest.mock.patch.object(src.charm.OpenCTICharm, "_is_platform_healthy", mock):
         yield mock
 
 
@@ -85,11 +84,4 @@
             if user["id"] == user_id:
                 user["account_status"] = status
                 return
-        raise RuntimeError(f"Unknown user id: {user_id}")
-=======
-def patch_is_platform_healthy():
-    """Patch OpenCTICharm.is_platform_healthy function."""
-    mock = MagicMock(return_value=True)
-    with unittest.mock.patch.object(src.charm.OpenCTICharm, "_is_platform_healthy", mock):
-        yield mock
->>>>>>> a781a43b
+        raise RuntimeError(f"Unknown user id: {user_id}")