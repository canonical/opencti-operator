--- conflicted
+++ resolved
@@ -16,22 +16,14 @@
     uses: canonical/operator-workflows/.github/workflows/integration_test.yaml@main
     secrets: inherit
     with:
-<<<<<<< HEAD
-      channel: 1.32-strict/stable
-=======
       channel: 1.33-strict/stable
->>>>>>> 6bca9eba
       charmcraft-channel: latest/edge
       juju-channel: 3.6/stable
       pre-run-script: tests/integration/prepare.sh
       self-hosted-runner: true
       self-hosted-runner-label: xlarge
       use-canonical-k8s: false
-<<<<<<< HEAD
-      provider: 'microk8s'
-=======
       provider: microk8s
->>>>>>> 6bca9eba
       tmate-debug: true
       microk8s-addons: "dns registry:size=40Gi rbac storage"
   check-connector-sync:
